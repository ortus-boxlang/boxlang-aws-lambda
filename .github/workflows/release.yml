--- conflicted
+++ resolved
@@ -159,7 +159,6 @@
           DEST_DIR: "boxlang-runtimes/${{ env.MODULE_ID }}/${{ env.VERSION }}"
 
       # Publish to Maven Central + Github ONLY on Beta/Final Releases
-<<<<<<< HEAD
       - name: Publish Package (Maven+Github)
         if: env.SNAPSHOT == 'false'
         run: |
@@ -171,19 +170,6 @@
           GPG_PASSWORD: ${{ secrets.GPG_PASSWORD }}
           MAVEN_USERNAME: ${{ secrets.MAVEN_USERNAME }}
           MAVEN_PASSWORD: ${{ secrets.MAVEN_PASSWORD }}
-=======
-      # - name: Publish Package (Maven+Github)
-      #   if: env.SNAPSHOT == 'false'
-      #   run: |
-      #     gradle publish --no-daemon --no-parallel
-      #     gradle publishToSonatype closeAndReleaseSonatypeStagingRepository
-      #   env:
-      #     GITHUB_TOKEN: ${{ secrets.GITHUB_TOKEN }}
-      #     GPG_KEY: ${{ secrets.GPG_KEY }}
-      #     GPG_PASSWORD: ${{ secrets.GPG_PASSWORD }}
-      #     MAVEN_USERNAME: ${{ secrets.MAVEN_USERNAME }}
-      #     MAVEN_PASSWORD: ${{ secrets.MAVEN_PASSWORD }}
->>>>>>> f6d3fd42
 
       - name: Create Github Release
         uses: taiki-e/create-gh-release-action@v1.8.0
